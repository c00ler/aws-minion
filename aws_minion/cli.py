#!/usr/bin/env python3
from distutils.version import LooseVersion
import shlex
from textwrap import dedent
import collections
import os
import random
import time
import datetime
import re 
import boto.vpc
import boto.ec2
import boto.ec2.elb
import boto.ec2.autoscale
import boto.iam
import boto.route53
from boto.ec2.autoscale import LaunchConfiguration
from boto.ec2.autoscale import AutoScalingGroup
import boto.manage.cmdshell
from boto.ec2.elb import HealthCheck
import click
import yaml
from boto.manage.cmdshell import sshclient_from_instance
import codecs


# Ubuntu Server 14.04 LTS (HVM), SSD Volume Type
from aws_minion.console import print_table, action, ok, error, warning
from aws_minion.context import Context, ApplicationNotFound
from aws_minion.utils import FloatRange

AMI_ID = 'ami-f0b11187'

CONFIG_DIR_PATH = click.get_app_dir('aws-minion')
CONFIG_FILE_PATH = os.path.join(CONFIG_DIR_PATH, 'aws-minion.yaml')
AWS_CREDENTIALS_PATH = '~/.aws/credentials'
APPLICATION_NAME_PATTERN = re.compile('^[a-z][a-z0-9-]{,199}$')
# NOTE: version MUST not contain any dash ("-")
APPLICATION_VERSION_PATTERN = re.compile('^[a-zA-Z0-9.]{1,200}$')

VPC_ID_PATTERN = re.compile('^vpc-[a-z0-9]+$')

PERCENT_RESOLUTION = 2
FULL_PERCENTAGE = PERCENT_RESOLUTION * 100

SecurityGroupRule = collections.namedtuple("SecurityGroupRule",
                                           ["ip_protocol", "from_port", "to_port", "cidr_ip", "src_group_name"])

CONTEXT_SETTINGS = dict(help_option_names=['-h', '--help'])

# Default instance health check configuration in AWS
HEALTH_CHECK_TIMEOUT_IN_S = 5
HEALTH_CHECK_INTERVAL_IN_S = 20
UNHEALTHY_THRESHOLD = 5
SLEEP_TIME_IN_S = 5


def validate_application_name(ctx, param, value):
    """
    >>> validate_application_name(None, None, 'foo-bar')
    'foo-bar'
    """
    match = APPLICATION_NAME_PATTERN.match(value)
    if not match:
        raise click.BadParameter('invalid application name (allowed: {})'.format(APPLICATION_NAME_PATTERN.pattern))
    return value


def validate_application_version(ctx, param, value):
    """
    >>> validate_application_version(None, None, '1.0')
    '1.0'
    """
    match = APPLICATION_VERSION_PATTERN.match(value)
    if not match:
        raise click.BadParameter('invalid app version (allowed: {})'.format(APPLICATION_VERSION_PATTERN.pattern))
    return value


def validate_vpc_id(ctx, param, value):
    """
    >>> validate_vpc_id(None, None, 'vpc-abc123')
    'vpc-abc123'
    """
    match = VPC_ID_PATTERN.match(value)
    if not match:
        raise click.BadParameter('invalid VPC ID (allowed: {})'.format(VPC_ID_PATTERN.pattern))
    return value


class AliasedGroup(click.Group):
    def get_command(self, ctx, cmd_name):
        rv = click.Group.get_command(self, ctx, cmd_name)
        if rv is not None:
            return rv
        matches = [x for x in self.list_commands(ctx)
                   if x.startswith(cmd_name)]
        if not matches:
            return None
        elif len(matches) == 1:
            return click.Group.get_command(self, ctx, matches[0])
        ctx.fail('Too many matches: %s' % ', '.join(sorted(matches)))


def generate_random_name(prefix: str, size: int) -> str:
    """
    See GenerateRandomName in vendor/src/github.com/docker/libcontainer/utils/utils.go

    >>> len(generate_random_name('abc', 4))
    7
    """
    return '{}%0{}x'.format(prefix, size) % random.randrange(16 ** size)


def modify_sg(c, group, rule, authorize=False, revoke=False):
    src_group = None
    if rule.src_group_name:
        src_group = c.get_all_security_groups([rule.src_group_name])[0]

    if authorize and not revoke:
        group.authorize(ip_protocol=rule.ip_protocol,
                        from_port=rule.from_port,
                        to_port=rule.to_port,
                        cidr_ip=rule.cidr_ip,
                        src_group=src_group)
    elif not authorize and revoke:
        group.revoke(ip_protocol=rule.ip_protocol,
                     from_port=rule.from_port,
                     to_port=rule.to_port,
                     cidr_ip=rule.cidr_ip,
                     src_group=src_group)


@click.group(cls=AliasedGroup, context_settings=CONTEXT_SETTINGS)
@click.pass_context
def cli(ctx):
    path = os.path.expanduser(CONFIG_FILE_PATH)
    data = {}
    if os.path.exists(path):
        with open(path, 'rb') as fd:
            data = yaml.safe_load(fd)

    if not data and not 'configure'.startswith(ctx.invoked_subcommand):
        raise click.UsageError('Please run "minion configure" first.')
    ctx.obj = Context(data)


def ensure_aws_credentials():
    credentials_path = os.path.expanduser(AWS_CREDENTIALS_PATH)
    if not os.path.exists(credentials_path):
        click.secho('AWS credentials file not found, please provide them now')
        key_id = click.prompt('AWS Access Key ID')
        secret = click.prompt('AWS Secret Access Key', hide_input=True)

        os.makedirs(os.path.dirname(credentials_path), exist_ok=True)

        credentials_content = dedent('''\
            [default]
            aws_access_key_id     = {key_id}
            aws_secret_access_key = {secret}
            ''').format(key_id=key_id, secret=secret)
        with open(credentials_path, 'w') as fd:
            fd.write(credentials_content)


@cli.command()
@click.option('--region', help='AWS region ID')
@click.option('--vpc', help='AWS VPC ID')
@click.option('--domain', help='DNS domain')
@click.option('--ssl-certificate-arn', help='SSL certificate ARN')
@click.pass_context
def configure(ctx, region, vpc, domain, ssl_certificate_arn):
    """
    Configure the AWS and Loggly connection settings
    """
    ensure_aws_credentials()

    # load config file
    os.makedirs(CONFIG_DIR_PATH, exist_ok=True)
    if os.path.exists(CONFIG_FILE_PATH):
        with open(CONFIG_FILE_PATH, 'rb') as fd:
            data = yaml.safe_load(fd)
    else:
        data = {}

    param_data = {'region': region, 'vpc': vpc, 'domain': domain, 'ssl_certificate_arn': ssl_certificate_arn}

    def ask(msg: str, name: str, suggestion: str=None, callback=None, abort=True, hide_input=False, show_default=True):
        if param_data.get(name):
            # if parameter provided, override existing value in the config file
            param_value = param_data[name].strip()
            click.echo('{}: {}'.format(msg, param_value))
        else:
            param_value = data.get(name)
            if param_value is not None:
                param_value = param_value.strip()
            if not param_value and suggestion:
                rewritten_msg = '{} (e.g. "{}")'.format(msg, suggestion)
            elif hide_input and param_value and not show_default:
                rewritten_msg = '{} [*********]'.format(msg)
            else:
                rewritten_msg = msg
            param_value = click.prompt(rewritten_msg,
                                       default=param_value,
                                       hide_input=hide_input,
                                       show_default=show_default).strip()
            if abort and not param_value:
                raise click.Abort('{} should be provided'.format(msg))

        data[name] = param_value

        if callback:
            callback(ctx, None, param_value)
        return param_value

    region = ask('AWS region ID', 'region', suggestion='eu-west-1')

    action('Connecting to region {region}..', **vars())
    vpc_conn = boto.vpc.connect_to_region(region)
    if not vpc_conn:
        error('FAILED')
        return
    ok()

    if not vpc and not data.get('vpc'):
        action('Trying to autodetect VPC..')
        vpcs = [v for v in vpc_conn.get_all_vpcs() if not v.is_default]
        if len(vpcs) == 1:
            data['vpc'] = vpcs[0].id
        ok()

    vpc = ask('AWS VPC ID', 'vpc', suggestion='vpc-abcd1234', callback=validate_vpc_id)

    action('Checking VPC {vpc}..', **vars())
    subnets = vpc_conn.get_all_vpcs(vpc_ids=[vpc])
    if not subnets:
        error('FAILED')
        return
    ok()

    if not domain and not data.get('domain'):
        action('Trying to autodetect DNS domain..')
        dns_conn = boto.route53.connect_to_region(region)
        zones = dns_conn.get_zones()
        if len(zones) == 1:
            data['domain'] = zones[0].name.rstrip('.')
        ok()

    domain = ask('DNS domain', 'domain', suggestion='apps.myorganization.org')

    action('Checking domain {domain}..', **vars())
    dns_conn = boto.route53.connect_to_region(region)
    zone = dns_conn.get_zone(domain + '.')
    if not zone:
        error('FAILED')
        return
    ok()

    if not ssl_certificate_arn and not data.get('ssl_certificate_arn'):
        action('Trying to autodetect SSL certificate..')
        temp_context = Context({'region': region, 'domain': domain})
        data['ssl_certificate_arn'] = temp_context.find_ssl_certificate_arn()
        ok()

    ask('SSL certificate ARN', 'ssl_certificate_arn', suggestion='arn:aws:iam::123:server-certificate/mycert')

    # handle Loggly configuration if needed
    configure_loggly = click.confirm('Do you want to configure Loggly?', default=True)

    if configure_loggly:
        ask('Loggly Account/Subdomain', 'loggly_account', suggestion='myorganization')
        ask('Loggly User', 'loggly_user', suggestion='jdoe')
        ask('Loggly Password', 'loggly_password', hide_input=True, show_default=False)
        ask('Loggly Auth Token', 'loggly_auth_token', suggestion='08ac9b07-050e-4eac-99b0-af672d8d43ca',
            hide_input=True)

    with open(CONFIG_FILE_PATH, 'w', encoding='utf-8') as fd:
        fd.write(yaml.dump(data, default_flow_style=False))
    ctx.obj = Context(data)


@cli.group(cls=AliasedGroup, invoke_without_command=True)
@click.pass_context
def applications(ctx):
    """
    Manage applications, list all apps
    """
    if not ctx.invoked_subcommand:
        # list apps
        region = ctx.obj.region
        vpc = ctx.obj.vpc

        conn = boto.ec2.connect_to_region(region)

        rows = []
        all_security_groups = conn.get_all_security_groups()
        for _sg in all_security_groups:
            if _sg.name.startswith('app-') and _sg.vpc_id == vpc and not _sg.name.endswith('-lb'):
                manifest = yaml.safe_load(_sg.tags['Manifest'])
                rows.append({k: str(v) for k, v in manifest.items()})
        rows.sort(key=lambda x: (x['application_name']))
        print_table('application_name team_name exposed_ports stateful'.split(), rows)


PREFIX = 'app-'


def parse_time(s: str) -> float:
    try:
        utc = datetime.datetime.strptime(s, '%Y-%m-%dT%H:%M:%S.%fZ').timestamp()
        return utc - time.timezone
    except:
        return None


@cli.group(cls=AliasedGroup, invoke_without_command=True)
@click.pass_context
def versions(ctx):
    """
    Manage application versions, list all versions
    """
    if not ctx.invoked_subcommand:
        rows = []
        for version in ctx.obj.get_versions():

            lb = version.get_load_balancer()
            if lb:
                dns_name = lb.dns_name
                counter = collections.Counter(i.state for i in lb.get_instance_health())
            else:
                dns_name = ''
                counter = collections.Counter()

            instance_states = ', '.join(['{}x {}'.format(count, state) for state, count in counter.most_common(10)])

            if not instance_states:
                instance_states = '(no instances)'

            rows.append({'application_name': version.application_name,
                         'application_version': version.version,
                         'docker_image': version.docker_image,
                         'instance_states': instance_states,
                         'desired_capacity': version.auto_scaling_group.desired_capacity,
                         'dns_name': dns_name,
                         'weight': version.weight / PERCENT_RESOLUTION if version.weight else None,
                         'created_time': parse_time(version.auto_scaling_group.created_time)})

        rows.sort(key=lambda x: (x['application_name'], LooseVersion(x['application_version'])))
        print_table(('application_name application_version ' +
                     'docker_image instance_states desired_capacity weight created_time').split(), rows)


def parse_instance_name(name: str) -> tuple:
    """
    >>> parse_instance_name('app-my-app-0.1')
    ('my-app', '0.1')
    """
    application_name, application_version = name[len(PREFIX):].rsplit('-', 1)
    return application_name, application_version


@cli.group(cls=AliasedGroup, invoke_without_command=True)
@click.pass_context
def instances(ctx):
    """
    Manage application instances, list all instances
    """
    if not ctx.invoked_subcommand:
        rows = []
        for instance in ctx.obj.get_instances():
            application_name, application_version = parse_instance_name(instance.tags['Name'])
            rows.append({'application_name': application_name,
                         'application_version': application_version,
                         'instance_id': instance.id,
                         'team': instance.tags.get('Team', ''),
                         'ip_address': instance.ip_address,
                         'state': instance.state.upper(),
                         'launch_time': parse_time(instance.launch_time)})
        now = time.time()
        rows.sort(key=lambda x: (x['application_name'], LooseVersion(x['application_version']), now - x['launch_time']))
        print_table('application_name application_version instance_id team ip_address state launch_time'.split(), rows)


def get_weights(dns_name, identifier, rr):
    partial_count = 0
    partial_sum = 0
    known_record_weights = {}
    for r in rr:
        if r.type == 'CNAME' and r.name == dns_name:
            if r.weight:
                w = int(r.weight)
            else:
                w = 0
            known_record_weights[r.identifier] = w
            if r.identifier != identifier:
                partial_sum += w
                partial_count += 1
    if identifier not in known_record_weights:
        known_record_weights[identifier] = 0
    return known_record_weights, partial_count, partial_sum


def calculate_new_weights(delta, identifier, known_record_weights, percentage):
    new_record_weights = {}
    total_weight = 0
    for i, w in known_record_weights.items():
        if i == identifier:
            n = percentage
        else:
            if percentage == FULL_PERCENTAGE:
                # other versions should be disabled if 100% of traffic is ordered for our version
                n = 0
            else:
                if w > 0:
                    # if old weight is not zero
                    # do not allow it to be pushed below 1
                    n = int(max(1, w + delta))
                else:
                    # this should not happen, but just in case
                    n = 0
        new_record_weights[i] = n
        total_weight += n
    return new_record_weights, total_weight


def compensate(calculation_error, compensations, identifier, new_record_weights, partial_count,
               percentage, identifier_versions):
    forced_delta = None
    # distribute the error on the versions, other then the current one
    part = calculation_error / partial_count
    if part > 0:
        part = int(max(1, part))
    else:
        part = int(min(-1, part))
    # avoid changing the older version distributions
    for i in sorted(new_record_weights.keys(), key=lambda x: identifier_versions[x], reverse=True):
        if i == identifier:
            continue
        nw = new_record_weights[i] + part
        if nw <= 0:
            # do not remove the traffic from the minimal traffic versions
            continue
        new_record_weights[i] = nw
        calculation_error -= part
        compensations[i] = part
        if calculation_error == 0:
            break
    if calculation_error != 0:
        adjusted_percentage = percentage + calculation_error
        forced_delta = calculation_error
        calculation_error = 0
        warning(
            ("Changing given percentage from {} to {} " +
             "because all other versions are already getting the possible minimum traffic").format(
                percentage / PERCENT_RESOLUTION, adjusted_percentage / PERCENT_RESOLUTION))
        percentage = adjusted_percentage
        new_record_weights[identifier] = percentage
    assert calculation_error == 0
    return forced_delta, percentage


def set_new_weights(dns_name, identifier, lb, new_record_weights, percentage, rr):
    action('Setting weights..')
    did_the_upsert = False
    for r in rr:
        if r.type == 'CNAME' and r.name == dns_name:
            w = new_record_weights[r.identifier]
            if w:
                if int(r.weight) != w:
                    r.weight = w
                    rr.add_change_record('UPSERT', r)
                if identifier == r.identifier:
                    did_the_upsert = True
            else:
                rr.add_change_record('DELETE', r)
    if percentage > 0 and not did_the_upsert:
        change = rr.add_change('CREATE', dns_name, 'CNAME', ttl=60, identifier=identifier, weight=percentage)
        change.add_value(lb.dns_name)
    if rr.changes:
        rr.commit()
        ok()
    else:
        ok(' not changed')


def change_version_traffic(application_name: str, application_version: str, ctx: Context, percentage: float):
    region = ctx.region
    domain = ctx.domain

    percentage = int(percentage * PERCENT_RESOLUTION)
    version_list = ctx.get_versions(application_name)
    if not versions:
        raise click.BadParameter('Could not find any versions for application')
    identifier_versions = collections.OrderedDict(
        (av.dns_identifier, LooseVersion(av.version)) for av in version_list)
    try:
        version = next(v for v in version_list if v.version == application_version)
    except StopIteration:
        raise click.BadParameter('Could not find provided version')
    identifier = version.dns_identifier
    dns_conn = boto.route53.connect_to_region(region)
    zone = dns_conn.get_zone(domain + '.')
    dns_name = '{}.{}.'.format(application_name, domain)
    lb = version.get_load_balancer()
    rr = zone.get_records()
    known_record_weights, partial_count, partial_sum = get_weights(dns_name, identifier, rr)
    compensations = {}
    if partial_count:
        delta = int((FULL_PERCENTAGE - percentage - partial_sum) / partial_count)
    else:
        delta = 0
        compensations[identifier] = FULL_PERCENTAGE - percentage
        warning("Setting full percentage for the only available version")
        percentage = int(FULL_PERCENTAGE)
    new_record_weights, total_weight = calculate_new_weights(delta, identifier, known_record_weights, percentage)
    calculation_error = FULL_PERCENTAGE - total_weight
    forced_delta = None
    if calculation_error:
        forced_delta, percentage = compensate(calculation_error, compensations, identifier,
                                              new_record_weights, partial_count, percentage, identifier_versions)
    rows = [
        {
            'application_name': application_name,
            'version': str(identifier_versions[i]),
            'identifier': i,
            'old_weight': known_record_weights[i],
            'delta': delta if i != identifier else forced_delta,
            'compensation': compensations.get(i, None),
            'new_weight': new_record_weights[i],
        } for i in known_record_weights.keys()
    ]
    print_table('application_name version identifier old_weight delta compensation new_weight'.split(),
                sorted(rows, key=lambda x: identifier_versions[x['identifier']]))
    assert sum(new_record_weights.values()) == FULL_PERCENTAGE
    set_new_weights(dns_name, identifier, lb, new_record_weights, percentage, rr)


@versions.command()
@click.argument('application-name', callback=validate_application_name)
@click.argument('application-version', callback=validate_application_version)
@click.argument('percentage', type=FloatRange(0, 100, clamp=True))
@click.pass_context
def traffic(ctx, application_name: str, application_version: str, percentage: float):
    """
    Set the percentage of the traffic for a single application version
    """
    change_version_traffic(application_name, application_version, ctx.obj, percentage)


@versions.command()
@click.argument('application-name', callback=validate_application_name)
@click.argument('application-version', callback=validate_application_version)
@click.argument('desired-instances', type=int)
@click.pass_context
def scale(ctx, application_name, application_version, desired_instances: int):
    """
    Scale an application version (set desired instance count)
    """

    version = ctx.obj.get_version(application_name, application_version)

    action('Scaling application {application_name} version {application_version} to {desired_instances} instances',
           **vars())

    version.auto_scaling_group.set_capacity(desired_instances)
    ok()


@versions.command('delete')
@click.argument('application-name', callback=validate_application_name)
@click.argument('application-version', callback=validate_application_version)
@click.pass_context
def delete_version(ctx, application_name: str, application_version: str):
    """
    Delete an application version and shutdown all associated instances
    """
    region = ctx.obj.region

    conn = boto.ec2.connect_to_region(region)

    version = ctx.obj.get_version(application_name, application_version)

    autoscale = boto.ec2.autoscale.connect_to_region(region)

    running_instance_ids = set([i.instance_id for i in version.auto_scaling_group.instances])

    # Disable traffic to this version
    change_version_traffic(application_name, application_version, ctx.obj, 0.0)

    action('Shutting down {instance_count} instances..', instance_count=len(running_instance_ids))
    version.auto_scaling_group.shutdown_instances()

    # wait for shutdown
    while running_instance_ids:
        instances = conn.get_only_instances(instance_ids=list(running_instance_ids))
        for instance in instances:
            if instance.state.lower() == 'terminated':
                running_instance_ids.remove(instance.id)
        time.sleep(3)
        click.secho(' .', nl=False)
    ok()

    action('Deleting auto scaling group..')
    while True:
        try:
            version.auto_scaling_group.delete()
            break
        except:
            # You cannot delete an AutoScalingGroup while there are scaling activities in progress for that group.
            time.sleep(3)
            click.secho(' .', nl=False)
    ok()

    lcs = autoscale.get_all_launch_configurations(
        names=['app-{}-{}'.format(application_name, application_version)])

    for lc in lcs:
        lc.delete()

    action('Deleting load balancer..')
    elb_conn = boto.ec2.elb.connect_to_region(region)
    lbs = elb_conn.get_all_load_balancers(load_balancer_names='app-{}-{}'.format(application_name,
                                                                                 application_version.replace('.', '-')))

    for lb in lbs:
        lb.delete()
    ok()


def generate_env_options(env_vars: dict):
    """
    Generate Docker env options (-e) for a given dictionary

    >>> generate_env_options({})
    ''

    >>> generate_env_options({'a': 1})
    '-e a=1'

    >>> generate_env_options({'a': '; rm -fr'})
    "-e 'a=; rm -fr'"
    """
    options = []
    for key, value in sorted(env_vars.items()):
        options.append('-e')
        options.append(shlex.quote('{}={}'.format(key, value)))

    return ' '.join(options)


def prepare_log_shipper_script(application_name, application_version, data):
    if not data.get('loggly_auth_token'):
        return ''
    return dedent('''\
        #!/bin/bash
        LOG_FILE=/var/log/docker.log

        containerId=$1
        if [ "$containerId" = "" ]
        then
           echo "no Docker container id passed to log shipper script"
           exit 1
        fi

        mkdir -pv /etc/rsyslog.d/keys/ca.d
        cd /etc/rsyslog.d/keys/ca.d/
        wget https://logdog.loggly.com/media/loggly.com.crt
        wget https://certs.starfieldtech.com/repository/sf_bundle.crt
        cat {{sf_bundle.crt,loggly.com.crt}} > loggly_full.crt
        rm {{sf_bundle.crt,loggly.com.crt}}
        cd

        currentDockerFile=/var/lib/docker/containers/$containerId/$containerId-json.log

        ln $currentDockerFile $LOG_FILE
        chmod 666 $LOG_FILE

        f=/etc/rsyslog.d/22-loggly.conf

        # Define the template used for sending logs to Loggly. Do not change this format.
        (
            echo '$template LogglyFormat,"<%pri%>%protocol-version% %timestamp:::date-rfc3339% \
%HOSTNAME% %app-name% %procid% %msgid% [{loggly_auth_token}@41058 tag=\\"system\\" tag=\\"TLS\\"] %msg%\\n"'
            echo '#RsyslogGnuTLS'
            echo '$DefaultNetstreamDriverCAFile /etc/rsyslog.d/keys/ca.d/loggly_full.crt'
            echo '$ActionSendStreamDriver gtls'
            echo '$ActionSendStreamDriverMode 1'
            echo '$ActionSendStreamDriverAuthMode x509/name'
            echo '$ActionSendStreamDriverPermittedPeer *.loggly.com'
            echo '*.* @@logs-01.loggly.com:6514;LogglyFormat'
        ) > $f

        f=/etc/rsyslog.d/21-filemonitoring-{application_name}-{application_version}.conf
        (
            echo '$ModLoad imfile'
            echo '$InputFilePollInterval 10'
            echo '$WorkDirectory /var/spool/rsyslog'
            echo '$PrivDropToGroup adm'
            echo '$InputFileName /var/log/docker.log'
            echo '$InputFileTag {application_name}-{application_version}:'
            echo '$InputFileStateFile stat-{application_name}-{application_version}'
            echo '$InputFileSeverity info'
            echo '$InputFilePersistStateInterval 20000'
            echo '$InputRunFileMonitor'
            echo '$template LogglyFormatFile{application_name}-{application_version},"<%pri%>%protocol-version% \
%timestamp:::date-rfc3339% %HOSTNAME% %app-name% %procid% %msgid% \
[{loggly_auth_token}@41058 tag=\\"file\\" tag=\\"TLS\\"] %msg%\\n"'
            echo '#RsyslogGnuTLS'
            echo '$DefaultNetstreamDriverCAFile /etc/rsyslog.d/keys/ca.d/loggly_full.crt'
            echo '$ActionSendStreamDriver gtls'
            echo '$ActionSendStreamDriverMode 1'
            echo '$ActionSendStreamDriverAuthMode x509/name'
            echo '$ActionSendStreamDriverPermittedPeer *.loggly.com'
            echo 'if $programname == '\\''{application_name}-{application_version}'\\'' then \
@@logs-01.loggly.com:6514;LogglyFormatFile{application_name}-{application_version}'
            echo 'if $programname == '\\''{application_name}-{application_version}'\\'' then stop'
        ) > $f



        service rsyslog restart
        ''').format(application_name=application_name,
                    application_version=application_version,
                    loggly_auth_token=data['loggly_auth_token'])


def extract_repository_and_tag(repo_name: str):
<<<<<<< HEAD
=======
    """
    >>> extract_repository_and_tag('foo/bar:1.0')
    ('foo/bar', '1.0')
    """
>>>>>>> c5c3e3d6
    splits = repo_name.split(':')
    if len(splits) == 2:
        return (splits[0], splits[1])
    else:
        return (repo_name, '')


def is_tag_valid(extracted):
<<<<<<< HEAD
=======
    """
    >>> is_tag_valid(('', ))
    False
    >>> is_tag_valid(('foo/bar', '1.0'))
    True
    """
>>>>>>> c5c3e3d6
    re_tag = re.compile('[a-zA-Z0-9-_.]+')

    if len(extracted) > 1:
        return re_tag.match(extracted[1]) is not None
    else:
        return False


def is_docker_image_valid(docker_image: str):
<<<<<<< HEAD
=======
    """
    >>> is_docker_image_valid('nginx')
    False

    >>> is_docker_image_valid('nginx:latest')
    True

    >>> is_docker_image_valid('foo/bar:1.0')
    True

    >>> is_docker_image_valid('foo.bar.example.com:2195/namespace/my_repo:1.0')
    True
    """
>>>>>>> c5c3e3d6
    parts = docker_image.split('/')
    number_of_parts = len(parts)
    extracted = extract_repository_and_tag(parts[number_of_parts - 1])

    is_valid_tag = is_tag_valid(extracted)
    if not is_valid_tag:
        return False

    re_namespace = re.compile('[a-z0-9_]+')
    re_repo_name = re.compile('[a-zA-Z0-9-_.]+')

    extracted_repo_part = extracted[0]

    if number_of_parts == 1:
        # only repository name was specified
        return re_repo_name.match(extracted_repo_part) is not None
    elif number_of_parts == 2:
        # namspace and repository were specifed (e.g. namespace/my_repo:1.0)
        is_namespace_valid = re_namespace.match(parts[0]) is not None
        is_repo_valid = re_repo_name.match(extracted_repo_part) is not None
        return is_repo_valid and is_namespace_valid
    elif number_of_parts == 3:
        # private registry, namspace and repository were specified
<<<<<<< HEAD
        # (e.g. testdc01-pequod-core01.tunnel.zalando:2195/namespace/my_repo:1.0)
=======
        # (e.g. foo.bar.example.com:2195/namespace/my_repo:1.0)
>>>>>>> c5c3e3d6
        re_registry = re.compile("^(([a-zA-Z]|[a-zA-Z][a-zA-Z0-9\-]*[a-zA-Z0-9])\.)*" +
                                 "([A-Za-z]|[A-Za-z][A-Za-z0-9\-]*[A-Za-z0-9])(\:[0-9]+)?$")
        re_registry_ip = re.compile("^(([0-9]|[1-9][0-9]|1[0-9]{2}|2[0-4][0-9]|25[0-5])\.){3}" +
                                    "([0-9]|[1-9][0-9]|1[0-9]{2}|2[0-4][0-9]|25[0-5])(\:[0-9]+)?$")

        is_registry_valid = re_registry.match(parts[0]) is not None
        if not is_registry_valid:
            is_registry_valid = re_registry_ip.match(parts[0]) is not None

        is_namespace_valid = re_namespace.match(parts[1]) is not None
        is_repo_valid = re_repo_name.match(extracted_repo_part) is not None

        return is_registry_valid and is_namespace_valid and is_repo_valid
    else:
        return False


<<<<<<< HEAD
def get_instance_by_group_and_status(conn, group_name: str, status: str):
    """
    Determines EC2 instance with tag:Name == group_name and specified status
    """
    instances = conn.get_only_instances(filters={ 'tag:Name': group_name })
    if len(instances) == 0:
        error('could not find any instance with tag:Name : {}'.format(group_name))
        return None
    
    for instance in instances:
        if instance.state == 'running':
           return instance
    
    return None


def get_key_file_path_by_app_name(app_name: str):
    """
    Constructs the path to the application's (or rather to the instances running the application)
    SSH key file which was created in `configure`
    """
    key_name = 'app-{}'.format(app_name)
    key_dir = os.path.expanduser('~/.ssh')
    return os.path.join(key_dir, '%s.pem' % key_name)


def print_cloud_init_log(conn, application_name: str, group_name: str):
    """
    Prints out /var/log/cloud-init-output.log of a running instance.
    Note: this function is intended to be called by `create_version(..)`
          where only one running instance is created initially
    
    parameters:
    
    conn:             boto region connection
    application_name: name of the application e.g. 'logmeister'
    group_name:       name of the application combined with version e.g. 'app-logmeister-0.4'
                      Note: group_name has to correspond to instance's tag:Name
    """

    instance = get_instance_by_group_and_status(conn, group_name, 'running') 
    if instance is None:
       error('could not find any active instance')
       return

    key_file = get_key_file_path_by_app_name(application_name)
    if not os.path.exists(key_file):
       error('could not find ssh key file {}'.format(key_file))
       return

    ssh_client = sshclient_from_instance(instance,
                                         ssh_key_file=key_file,
                                         user_name='ubuntu')

    status, stdout, stderr = ssh_client.run('cat /var/log/cloud-init-output.log')
    if status == 0:
       print('see cloud-init log for analysis')
       print(codecs.decode(stdout, "unicode_escape"))
    else:
       error('could fetch cloud-init log')


=======
>>>>>>> c5c3e3d6
@versions.command('create')
@click.argument('application-name', callback=validate_application_name)
@click.argument('application-version', callback=validate_application_version)
@click.argument('docker-image')
@click.option('--env', '-e', multiple=True, help='Environment variable(s) to pass to "docker run"')
@click.pass_context
def create_version(ctx, application_name: str, application_version: str, docker_image: str, env: list):
    """
    Create a new application version
    """

    if not is_docker_image_valid(docker_image):
        error('specified docker image {} is not valid'.format(docker_image))
        return

    region = ctx.obj.region
    vpc = ctx.obj.vpc

    vpc_conn = boto.vpc.connect_to_region(region)
    subnets = vpc_conn.get_all_subnets(filters={'vpcId': [vpc]})

<<<<<<< HEAD
    conn = boto.ec2.connect_to_region(region)
=======
>>>>>>> c5c3e3d6
    app = ctx.obj.get_application(application_name)
    sg, manifest = app.security_group, app.manifest

    env_vars = {}
    for key_value in env:
        key, value = key_value.split('=', 1)
        env_vars[key] = value

    key_name = app.identifier

    log_shipper_script = prepare_log_shipper_script(application_name, application_version, ctx.obj.config)

    dns_name = 'app-{}-{}'.format(application_name, application_version.replace('.', '-'))

    init_script = '''#!/bin/bash
    iid=$(curl -s http://169.254.169.254/latest/meta-data/instance-id)
    iid=${{iid/i-}}
    hostname {hostname}-$iid

    # add Docker repo
    apt-key adv --keyserver hkp://keyserver.ubuntu.com:80 --recv-keys 36A1D7869245C8950F966E92D8576A8BA88D21E9
    echo 'deb https://get.docker.io/ubuntu docker main' > /etc/apt/sources.list.d/docker.list

    apt-get update

    # Docker
    apt-get install -y --no-install-recommends -o Dpkg::Options::="--force-confold" apparmor lxc-docker rsyslog-gnutls

    containerId=$(docker run -d {env_options} -p {exposed_port}:{exposed_port} {docker_image})

    echo {log_shipper_script} > /tmp/log-shipper.sh
    bash /tmp/log-shipper.sh $containerId
    '''.format(docker_image=docker_image,
               hostname=dns_name,
               exposed_port=manifest['exposed_ports'][0],
               env_options=generate_env_options(env_vars),
               log_shipper_script=shlex.quote(log_shipper_script))

    autoscale = boto.ec2.autoscale.connect_to_region(region)

    vpc_info = ','.join([subnet.id for subnet in subnets])

    action('Creating launch configuration for {application_name} version {application_version}..', **vars())
    lc = LaunchConfiguration(name='app-{}-{}'.format(application_name, application_version),
                             image_id=AMI_ID,
                             key_name=key_name,
                             security_groups=[sg.id],
                             user_data=init_script.encode('utf-8'),
                             instance_type=manifest.get('instance_type', 't2.micro'),
                             instance_profile_name=app.identifier,
                             associate_public_ip_address=True)
    autoscale.create_launch_configuration(lc)
    ok()

    lb_sg_name = 'app-{}-lb'.format(application_name)
    lb_sg = ctx.obj.get_security_group(lb_sg_name)

    if not lb_sg:
        raise Exception('LB security group not found')

    hc = HealthCheck(
        interval=20,
        healthy_threshold=3,
        unhealthy_threshold=5,
        target='HTTP:{}{}'.format(manifest['exposed_ports'][0], manifest.get('health_check_http_path', '/'))
    )

    action('Creating load balancer for {application_name} version {application_version}..', **vars())
    ssl_cert_arn = ctx.obj.config.get('ssl_certificate_arn')
    if ssl_cert_arn:
        ports = [(443, manifest['exposed_ports'][0], 'https', ssl_cert_arn)]
    else:
        ports = [(80, manifest['exposed_ports'][0], 'http')]
    elb_conn = boto.ec2.elb.connect_to_region(region)
    lb = elb_conn.create_load_balancer(dns_name, zones=None, listeners=ports,
                                       subnets=[subnet.id for subnet in subnets], security_groups=[lb_sg.id])
    lb.configure_health_check(hc)
    ok()

    group_name = 'app-{}-{}'.format(application_name, application_version)

    action('Creating auto scaling group for {application_name} version {application_version}..', **vars())
    ag = AutoScalingGroup(group_name=group_name,
                          load_balancers=[dns_name],
                          availability_zones=[subnet.availability_zone for subnet in subnets],
                          launch_config=lc, min_size=0, max_size=8,
                          vpc_zone_identifier=vpc_info,
                          connection=autoscale)
    autoscale.create_auto_scaling_group(ag)

    def create_tag(key, value):
        return boto.ec2.autoscale.tag.Tag(connection=autoscale, key=key, value=value, resource_id=group_name,
                                          propagate_at_launch=True)

    tags = [
        create_tag('Name', group_name),
        create_tag('Team', manifest['team_name']),
        create_tag('DockerImage', docker_image)
    ]
    autoscale.create_or_update_tags(tags)

    ag.set_capacity(1)
    ok()

    click.secho('DNS name of load balancer is {}'.format(lb.dns_name), fg='blue', bold=True)

    action('Waiting for instance start and LB..')
    lb = elb_conn.get_all_load_balancers(load_balancer_names=[lb.name])[0]
    j = 0
    while not lb.instances:
        if j > 100:
            error('Max wait time for LB instances exceeded.')
            break
        time.sleep(3)
        click.secho(' .', nl=False)
        lb = elb_conn.get_all_load_balancers(load_balancer_names=[lb.name])[0]
        j += 0
    ok()

    action('Waiting for LB members to become active..')

    # calculate max number of iterations corresponding to the max time range after which AWS declares
    # a member as 'OutOfService'
    max_wait_time = UNHEALTHY_THRESHOLD * (HEALTH_CHECK_TIMEOUT_IN_S + HEALTH_CHECK_INTERVAL_IN_S)
    max_iterations = (max_wait_time / SLEEP_TIME_IN_S) + 1

    j = 0
    while not [i.state for i in lb.get_instance_health() if i.state == 'InService']:
        if j == max_iterations:
            break
        time.sleep(SLEEP_TIME_IN_S)
        click.secho(' .', nl=False)
        j += 1

    if j == max_iterations:
        error('ABORTED. Default health check time to wait for members to become active has been exceeded.' +
              ' There might be a problem with your application')
<<<<<<< HEAD
        
        print('trying to retrieve information for analysis...')
        print_cloud_init_log(conn, application_name, group_name)
=======
>>>>>>> c5c3e3d6
    else:
        ok()


@applications.command()
@click.argument('manifest-file', type=click.File('rb'))
@click.pass_context
def create(ctx, manifest_file):
    """
    Create a new application
    """

    try:
        manifest = yaml.safe_load(manifest_file.read())
    except Exception as e:
        raise click.UsageError('Failed to parse YAML file: {}'.format(e))

    application_name = manifest['application_name']
    team_name = manifest['team_name']

    validate_application_name(ctx, 'manifest-file', application_name)

    region = ctx.obj.region
    vpc = ctx.obj.vpc

    conn = boto.ec2.connect_to_region(region)

    action('Checking whether application {application_name} exists..', **vars())
    try:
        ctx.obj.get_application(application_name)
        error('ALREADY EXISTS, ABORTING')
        return
    except ApplicationNotFound:
        ok()

    sg_name = 'app-{}'.format(application_name)

    action('Creating key pair for application {application_name}..', **vars())
    key_name = sg_name
    key = conn.create_key_pair(key_name)
    key_dir = os.path.expanduser('~/.ssh')
    try:
        key.save(key_dir)
    except TypeError:
        # HACK to circumvent missing merge of https://github.com/boto/boto/pull/2758
        file_path = os.path.join(key_dir, '%s.pem' % key.name)
        if os.path.exists(file_path):
            os.unlink(file_path)
        key.material = key.material.encode('ascii')
        key.save(key_dir)
    ok()

    action('Creating application security group {sg_name}..', **vars())
    sg = conn.create_security_group(sg_name, 'Application security group', vpc_id=vpc)
    # HACK: add manifest as tag
    sg.add_tags({'Name': sg_name, 'Team': team_name, 'Manifest': yaml.dump(manifest)})

    rules = [
        SecurityGroupRule("tcp", 22, 22, "0.0.0.0/0", None),
        SecurityGroupRule("tcp", manifest['exposed_ports'][0], manifest['exposed_ports'][0], "0.0.0.0/0", None),
    ]

    for rule in rules:
        modify_sg(conn, sg, rule, authorize=True)
    ok()

    lb_sg_name = sg_name + '-lb'
    action('Creating LB security group {lb_sg_name}..', **vars())
    sg = conn.create_security_group(lb_sg_name, 'LB security group', vpc_id=vpc)
    # HACK: add manifest as tag
    sg.add_tags({'Name': lb_sg_name, 'Team': team_name, 'Manifest': yaml.dump(manifest)})

    rules = [
        SecurityGroupRule("tcp", 80, 80, "0.0.0.0/0", None),
        SecurityGroupRule("tcp", 443, 443, "0.0.0.0/0", None),
    ]

    for rule in rules:
        modify_sg(conn, sg, rule, authorize=True)
    ok()

    action('Creating IAM role and instance profile..')
    iam_conn = boto.iam.connect_to_region(region)
    iam_conn.create_role(sg_name)
    iam_conn.create_instance_profile(sg_name)
    iam_conn.add_role_to_instance_profile(instance_profile_name=sg_name, role_name=sg_name)
    ok()


@applications.command()
@click.argument('application-name')
@click.pass_context
def delete(ctx, application_name: str):
    """
    Delete an application
    """
    region = ctx.obj.region

    conn = boto.ec2.connect_to_region(region)
    app = ctx.obj.get_application(application_name)

    sg = app.security_group

    action('Deleting security group..')
    while True:
        try:
            sg.delete()
        except:
            time.sleep(3)
            click.secho(' .', nl=False)
    ok()

    action('Deleting keypair..')
    keypair = conn.get_key_pair(sg.name)
    keypair.delete()
    ok()

    action('Deleting IAM role..')
    iam_conn = boto.iam.connect_to_region(region)
    iam_conn.remove_role_from_instance_profile(instance_profile_name=sg.name, role_name=sg.name)
    iam_conn.delete_instance_profile(sg.name)
    iam_conn.delete_role(sg.name)
    ok()

    action('Deleting LB security group..')
    lb_sg_name = 'app-{}-lb'.format(application_name)
    lb_sg = ctx.obj.get_security_group(lb_sg_name)
    lb_sg.delete()
    ok()


def main():
    cli()


if __name__ == '__main__':
    main()<|MERGE_RESOLUTION|>--- conflicted
+++ resolved
@@ -725,13 +725,10 @@
 
 
 def extract_repository_and_tag(repo_name: str):
-<<<<<<< HEAD
-=======
     """
     >>> extract_repository_and_tag('foo/bar:1.0')
     ('foo/bar', '1.0')
     """
->>>>>>> c5c3e3d6
     splits = repo_name.split(':')
     if len(splits) == 2:
         return (splits[0], splits[1])
@@ -740,15 +737,12 @@
 
 
 def is_tag_valid(extracted):
-<<<<<<< HEAD
-=======
     """
     >>> is_tag_valid(('', ))
     False
     >>> is_tag_valid(('foo/bar', '1.0'))
     True
     """
->>>>>>> c5c3e3d6
     re_tag = re.compile('[a-zA-Z0-9-_.]+')
 
     if len(extracted) > 1:
@@ -758,8 +752,6 @@
 
 
 def is_docker_image_valid(docker_image: str):
-<<<<<<< HEAD
-=======
     """
     >>> is_docker_image_valid('nginx')
     False
@@ -773,7 +765,6 @@
     >>> is_docker_image_valid('foo.bar.example.com:2195/namespace/my_repo:1.0')
     True
     """
->>>>>>> c5c3e3d6
     parts = docker_image.split('/')
     number_of_parts = len(parts)
     extracted = extract_repository_and_tag(parts[number_of_parts - 1])
@@ -797,11 +788,7 @@
         return is_repo_valid and is_namespace_valid
     elif number_of_parts == 3:
         # private registry, namspace and repository were specified
-<<<<<<< HEAD
-        # (e.g. testdc01-pequod-core01.tunnel.zalando:2195/namespace/my_repo:1.0)
-=======
         # (e.g. foo.bar.example.com:2195/namespace/my_repo:1.0)
->>>>>>> c5c3e3d6
         re_registry = re.compile("^(([a-zA-Z]|[a-zA-Z][a-zA-Z0-9\-]*[a-zA-Z0-9])\.)*" +
                                  "([A-Za-z]|[A-Za-z][A-Za-z0-9\-]*[A-Za-z0-9])(\:[0-9]+)?$")
         re_registry_ip = re.compile("^(([0-9]|[1-9][0-9]|1[0-9]{2}|2[0-4][0-9]|25[0-5])\.){3}" +
@@ -819,7 +806,6 @@
         return False
 
 
-<<<<<<< HEAD
 def get_instance_by_group_and_status(conn, group_name: str, status: str):
     """
     Determines EC2 instance with tag:Name == group_name and specified status
@@ -882,8 +868,6 @@
        error('could fetch cloud-init log')
 
 
-=======
->>>>>>> c5c3e3d6
 @versions.command('create')
 @click.argument('application-name', callback=validate_application_name)
 @click.argument('application-version', callback=validate_application_version)
@@ -905,10 +889,7 @@
     vpc_conn = boto.vpc.connect_to_region(region)
     subnets = vpc_conn.get_all_subnets(filters={'vpcId': [vpc]})
 
-<<<<<<< HEAD
     conn = boto.ec2.connect_to_region(region)
-=======
->>>>>>> c5c3e3d6
     app = ctx.obj.get_application(application_name)
     sg, manifest = app.security_group, app.manifest
 
@@ -1046,12 +1027,9 @@
     if j == max_iterations:
         error('ABORTED. Default health check time to wait for members to become active has been exceeded.' +
               ' There might be a problem with your application')
-<<<<<<< HEAD
         
         print('trying to retrieve information for analysis...')
         print_cloud_init_log(conn, application_name, group_name)
-=======
->>>>>>> c5c3e3d6
     else:
         ok()
 
