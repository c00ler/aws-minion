--- conflicted
+++ resolved
@@ -1174,25 +1174,7 @@
         return None
 
 
-<<<<<<< HEAD
 def request_loggly_logs(ctx, account: str, app_identifier: str, start: str, until: str, size):
-=======
-@versions.command('logs')
-@click.argument('application-name', callback=validate_application_name)
-@click.argument('application-version', callback=validate_application_version)
-@click.argument('start', default='-24h')
-@click.argument('until', default='now')
-@click.argument('size', default=50)
-@click.pass_context
-def show_version_logs(ctx, application_name: str, application_version, start, until, size):
-    """
-    Show logs of one specific application version
-    """
-    app_config = ctx.obj.config
-    app_identifier = '{}-{}'.format(application_name, application_version)
-    account = app_config['loggly_account']
->>>>>>> 2301b004
-
     # request search and obtain rsid
     request = LOGGLY_SEARCH_REQUEST_TEMPLATE.format(account=account,
                                                     app_identifier=app_identifier,
@@ -1208,6 +1190,14 @@
     # obtain log data fetched by foregoing search request
     request = LOGGLY_EVENTS_REQUEST_TEMPLATE.format(account=account, rsid=rsid)
     return send_request_to_loggly(ctx, request)
+
+
+def print_if_app_log(event):
+    event_data = event['event']
+    if 'json' in event_data:
+        event_data = event_data['json']
+        if 'log' in event_data:
+            click.echo(event_data['log'], nl=False)
 
 
 @versions.command('logs')
@@ -1226,7 +1216,7 @@
 
     # output log data
     for event in response_in_json['events']:
-        click.echo(event['event']['json']['log'], nl=False)
+        print_if_app_log(event)
 
 
 @instances.command('logs')
@@ -1404,11 +1394,7 @@
             else:
                 break
 
-            event_data = event['event']
-            if 'json' in event_data:
-                event_data = event_data['json']
-                if 'log' in event_data:
-                    click.echo(event_data['log'], nl=False)
+            print_if_app_log(event)
 
         time.sleep(1)
 
